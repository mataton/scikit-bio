--- conflicted
+++ resolved
@@ -25,13 +25,9 @@
 
     @classproperty
     def nondegenerate_chars(self):
-
         return set("ABC")
 
-<<<<<<< HEAD
-=======
-
->>>>>>> 0725dd33
+
 class TestIUPACSequence(TestCase):
     def test_instantiation_with_no_implementation(self):
         class IUPACSequenceSubclassNoImplementation(IUPACSequence):
