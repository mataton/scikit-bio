--- conflicted
+++ resolved
@@ -52,35 +52,21 @@
     def test_init_default_parameters(self):
         seq = ExampleIUPACSequence('.-ABCXYZ')
 
-<<<<<<< HEAD
-        npt.assert_equal(seq.sequence, np.array('.-ABCXYZ', dtype='c'))
+        npt.assert_equal(seq.values, np.array('.-ABCXYZ', dtype='c'))
         self.assertFalse(seq.has_metadata())
         self.assertFalse(seq.has_positional_metadata())
-=======
-        npt.assert_equal(seq.values, np.array('.-ABCXYZ', dtype='c'))
-        self.assertEqual(seq.id, "")
-        self.assertEqual(seq.description, "")
-        self.assertIsNone(seq.quality)
->>>>>>> 2c57251c
 
     def test_init_nondefault_parameters(self):
         seq = ExampleIUPACSequence('.-ABCXYZ',
                                    metadata={'id': 'foo'},
                                    positional_metadata={'quality': range(8)})
 
-<<<<<<< HEAD
-        npt.assert_equal(seq.sequence, np.array('.-ABCXYZ', dtype='c'))
+        npt.assert_equal(seq.values, np.array('.-ABCXYZ', dtype='c'))
         self.assertTrue(seq.has_metadata())
         self.assertEqual(seq.metadata['id'], 'foo')
         self.assertTrue(seq.has_positional_metadata())
         npt.assert_equal(seq.positional_metadata['quality'], np.array(range(8),
                          dtype='int'))
-=======
-        npt.assert_equal(seq.values, np.array('.-ABCXYZ', dtype='c'))
-        self.assertEqual(seq.id, 'foo')
-        self.assertEqual(seq.description, 'bar baz')
-        npt.assert_equal(seq.quality, np.array(range(8), dtype='int'))
->>>>>>> 2c57251c
 
     def test_init_valid_empty_sequence(self):
         # just make sure we can instantiate an empty sequence regardless of
