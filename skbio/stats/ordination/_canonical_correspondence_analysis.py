--- conflicted
+++ resolved
@@ -17,6 +17,7 @@
 from skbio.util._decorator import experimental
 
 
+@experimental(as_of="0.4.0")
 def cca(y, x, scaling=1):
     r"""Compute canonical (also known as constrained) correspondence
     analysis.
@@ -103,7 +104,6 @@
        Ecology. Elsevier, Amsterdam.
 
     """
-<<<<<<< HEAD
     Y = y.as_matrix()
     X = x.as_matrix()
 
@@ -232,170 +232,4 @@
         "CCA", "Canonical Correspondence Analysis", eigvals, samples,
         features=features, biplot_scores=biplot_scores,
         sample_constraints=sample_constraints,
-        proportion_explained=eigvals / eigvals.sum())
-=======
-    short_method_name = 'CCA'
-    long_method_name = 'Canonical Correspondence Analysis'
-
-    @experimental(as_of="0.4.0")
-    def __init__(self, Y, X, site_ids, species_ids):
-        self.Y = np.asarray(Y, dtype=np.float64)
-        self.X = np.asarray(X, dtype=np.float64)
-        self.site_ids = site_ids
-        self.species_ids = species_ids
-        self._cca()
-
-    def _cca(self):
-        X, Y = self.X, self.Y
-        if X.shape[0] != Y.shape[0]:
-            raise ValueError("Contingency and environmental tables must have"
-                             " the same number of rows (sites). X has {0}"
-                             " rows but Y has {1}.".format(X.shape[0],
-                                                           Y.shape[0]))
-        if Y.min() < 0:
-            raise ValueError("Contingency table must be nonnegative")
-        row_max = Y.max(axis=1)
-        if np.any(row_max <= 0):
-            # Or else the lstsq call to compute Y_hat breaks
-            raise ValueError("Contingency table cannot contain row of only 0s")
-
-        # Step 1 (similar to Pearson chi-square statistic)
-        grand_total = Y.sum()
-        Q = Y / grand_total  # Relative frequencies of X (contingency table)
-
-        # Species and site weights (marginal totals)
-        column_marginals = Q.sum(axis=0)
-        row_marginals = Q.sum(axis=1)
-
-        # Formula 9.32 in Lagrange & Lagrange (1998). Notice that it's an
-        # scaled version of the contribution of each cell towards Pearson
-        # chi-square statistic.
-        expected = np.outer(row_marginals, column_marginals)
-        Q_bar = (Q - expected) / np.sqrt(expected)
-
-        # Step 2. Standardize columns of Y with respect to site weights,
-        # using the maximum likelyhood variance estimator (Legendre &
-        # Legendre 1998, p. 595)
-        X = scale(X, weights=row_marginals, ddof=0)
-
-        # Step 3. Weighted multiple regression.
-        X_weighted = row_marginals[:, None]**0.5 * X
-        B, _, rank_lstsq, _ = np.linalg.lstsq(X_weighted, Q_bar)
-        Y_hat = X_weighted.dot(B)
-        Y_res = Q_bar - Y_hat
-
-        # Step 4. Eigenvalue decomposition
-        u, s, vt = np.linalg.svd(Y_hat, full_matrices=False)
-        rank = svd_rank(Y_hat.shape, s)
-        s = s[:rank]
-        u = u[:, :rank]
-        vt = vt[:rank]
-        U = vt.T
-
-        # Step 5. Eq. 9.38
-        U_hat = Q_bar.dot(U) * s**-1
-
-        # Residuals analysis
-        u_res, s_res, vt_res = np.linalg.svd(Y_res, full_matrices=False)
-        rank = svd_rank(Y_res.shape, s_res)
-        s_res = s_res[:rank]
-        u_res = u_res[:, :rank]
-        vt_res = vt_res[:rank]
-
-        U_res = vt_res.T
-        U_hat_res = Y_res.dot(U_res) * s_res**-1
-
-        # Storing values needed to compute scores
-        iter_ = (('column_marginals', column_marginals),
-                 ('row_marginals', row_marginals),
-                 ('U', U),
-                 ('U_res', U_res),
-                 ('U_hat', U_hat),
-                 ('U_hat_res', U_hat_res),
-                 ('u', u), ('Y_hat', Y_hat),
-                 ('s', s), ('s_res', s_res),
-                 ('X_weighted', X_weighted[:, :rank_lstsq]))
-        for val_name, val in iter_:
-            setattr(self, val_name, val)
-
-        self.eigenvalues = np.r_[s, s_res]**2
-
-    @experimental(as_of="0.4.0")
-    def scores(self, scaling):
-        r"""Compute site and species scores for different scalings.
-
-        Parameters
-        ----------
-        scaling : int
-            The same options as in `CA` are available, and the
-            interpretation is the same.
-
-        Returns
-        -------
-        OrdinationResults
-            Object that stores the computed eigenvalues, the
-            proportion explained by each of them (per unit),
-            transformed coordinates for species and sites, biplot
-            scores, site constraints, etc.
-
-        See Also
-        --------
-        OrdinationResults
-        """
-        if scaling not in {1, 2}:
-            raise NotImplementedError(
-                "Scaling {0} not implemented.".format(scaling))
-        # In this case scores are also a bit intertwined, so we'll
-        # almost compute them both and then choose.
-
-        # Scalings (p. 596 L&L 1998):
-        # Species scores, scaling 1
-        V = (self.column_marginals**-0.5)[:, None] * self.U
-
-        # Site scores, scaling 2
-        V_hat = (self.row_marginals**-0.5)[:, None] * self.U_hat
-
-        # Site scores, scaling 1
-        F = V_hat * self.s
-
-        # Species scores, scaling 2
-        F_hat = V * self.s
-
-        # Site scores which are linear combinations of environmental
-        # variables
-        Z_scaling1 = ((self.row_marginals**-0.5)[:, None] *
-                      self.Y_hat.dot(self.U))
-        Z_scaling2 = Z_scaling1 * self.s**-1
-
-        # Species residual scores, scaling 1
-        V_res = (self.column_marginals**-0.5)[:, None] * self.U_res
-
-        # Site residual scores, scaling 2
-        V_hat_res = (self.row_marginals**-0.5)[:, None] * self.U_hat_res
-
-        # Site residual scores, scaling 1
-        F_res = V_hat_res * self.s_res
-
-        # Species residual scores, scaling 2
-        F_hat_res = V_res * self.s_res
-
-        eigvals = self.eigenvalues
-        if scaling == 1:
-            species_scores = np.hstack((V, V_res))
-            site_scores = np.hstack((F, F_res))
-            site_constraints = np.hstack((Z_scaling1, F_res))
-        elif scaling == 2:
-            species_scores = np.hstack((F_hat, F_hat_res))
-            site_scores = np.hstack((V_hat, V_hat_res))
-            site_constraints = np.hstack((Z_scaling2, V_hat_res))
-
-        biplot_scores = corr(self.X_weighted, self.u)
-        return OrdinationResults(eigvals=eigvals,
-                                 proportion_explained=eigvals / eigvals.sum(),
-                                 species=species_scores,
-                                 site=site_scores,
-                                 biplot=biplot_scores,
-                                 site_constraints=site_constraints,
-                                 site_ids=self.site_ids,
-                                 species_ids=self.species_ids)
->>>>>>> 4635ee48
+        proportion_explained=eigvals / eigvals.sum())