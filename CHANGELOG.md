--- conflicted
+++ resolved
@@ -19,17 +19,15 @@
 ### Bug fixes
 * Changed `BiologicalSequence.distance` to raise an error any time two sequences are passed of different lengths regardless of the `distance_fn` being passed. [(#514)](https://github.com/biocore/scikit-bio/issues/514)
 * Fixed issue with ``TreeNode.extend`` where if given the children of another ``TreeNode`` object (``tree.children``), both trees would be left in an incorrect and unpredictable state. ([#889](https://github.com/biocore/scikit-bio/issues/889))
-<<<<<<< HEAD
+* Changed the way power was calculated in `subsample_paired_power` to move the subsample selection before the test is performed. This increases the number of Monte Carlo simulations performed during power estimation, and improves the accuracy of the returned estimate. Previous power estimates from `subsample_paired_power` should be disregarded and re-calculated. ([#910](https://github.com/biocore/scikit-bio/issues/910))
 * Fixed issue where `randdm` was attempting to create asymmetric distance matrices.This was causing an error to be raised by the `DistanceMatrix` constructor inside of the `randdm` function, so that `randdm` would fail when attempting to create large distance matrices.
 ([#943](https://github.com/biocore/scikit-bio/issues/943))
-=======
-* Changed the way power was calculated in `subsample_paired_power` to move the subsample selection before the test is performed. This increases the number of Monte Carlo simulations performed during power estimation, and improves the accuracy of the returned estimate. Previous power estimates from `subsample_paired_power` should be disregarded and re-calculated. ([#910](https://github.com/biocore/scikit-bio/issues/910))
->>>>>>> f9b507d4
+
 
 ### Deprecated functionality
 * Deprecated `skbio.util.flatten`. This function will be removed in scikit-bio 0.3.1. Please use standard python library functionality
 described here [Making a flat list out of lists of lists](http://stackoverflow.com/a/952952/3639023), [Flattening a shallow list](http://stackoverflow.com/a/406199/3639023) ([#833](https://github.com/biocore/scikit-bio/issues/833))
-* Deprecated `skbio.stats.power.bootstrap_power_curve` will be removed in scikit-bio 0.4.1. It is deprecated in favor of using ``subsample_power`` or ``sample_paired_power`` to calculate a power matrix, and then the use of ``confidence_bounds`` to calculate the average and confidence intervals. 
+* Deprecated `skbio.stats.power.bootstrap_power_curve` will be removed in scikit-bio 0.4.1. It is deprecated in favor of using ``subsample_power`` or ``sample_paired_power`` to calculate a power matrix, and then the use of ``confidence_bounds`` to calculate the average and confidence intervals.
 
 ### Backward-incompatible changes
 * Removed the following deprecated functionality:
@@ -61,7 +59,7 @@
 * `numpy` is no longer required to be installed before installing scikit-bio!
 * Upgraded checklist.py to check source files non-conforming to [new header style](http://scikit-bio.org/docs/latest/development/new_module.html). ([#855](https://github.com/biocore/scikit-bio/issues/855))
 * Updated to use `natsort` >= 4.0.0.
-* The method of subsampling was changed for ``skbio.stats.power.subsample_paired_power``. Rather than drawing a paired sample for the run and then subsampling for each count, the subsample is now drawn for each sample and each run. In test data, this did not significantly alter the power results. 
+* The method of subsampling was changed for ``skbio.stats.power.subsample_paired_power``. Rather than drawing a paired sample for the run and then subsampling for each count, the subsample is now drawn for each sample and each run. In test data, this did not significantly alter the power results.
 
 ## Version 0.2.3 (2015-02-13)
 
@@ -357,5 +355,4 @@
 
 ## Version 0.1.0 (2014-05-15)
 
-Initial pre-alpha release. At this stage, major backwards-incompatible API changes can and will happen.
-
+Initial pre-alpha release. At this stage, major backwards-incompatible API changes can and will happen.