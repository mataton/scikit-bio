--- conflicted
+++ resolved
@@ -6,13 +6,8 @@
       - '*'
 
 env:
-<<<<<<< HEAD
-  earliest_python: "3.9"
-  latest_python: "3.13"
-=======
   earliest_python: "3.10"
   latest_python: "3.14"
->>>>>>> cc01ea6c
 
 jobs:
   # Trigger wheel building workflow
@@ -38,10 +33,6 @@
         uses: actions/setup-python@v5
         with:
           python-version: ${{ env.latest_python }}
-<<<<<<< HEAD
-          environment-file: ci/conda_host_env.yml
-=======
->>>>>>> cc01ea6c
 
       - name: Install dependencies
         run: |
